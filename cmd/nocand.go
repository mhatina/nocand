--- conflicted
+++ resolved
@@ -56,17 +56,10 @@
 
 var Commands = helpers.CommandFlagSetList{
 	{"help", nil, HelpFlagSet, "help <command>", "Provide detailed help about a command"},
-<<<<<<< HEAD
 	{"power-on", poweron_cmd, BaseFlagSet, "power-on [options]", "Power on the NoCAN network and start"},
 	{"power-off", poweroff_cmd, BaseFlagSet, "power-off [options]", "Power off the NoCAN network and stop"},
 	{"server", server_cmd, BaseFlagSet, "server [options]", "Launch the NoCAN network manager and event server"},
 	{"version", version_cmd, VersionFlagSet, "version", "Display the version"},
-=======
-	{"power-on", poweron_cmd, BaseFlagSet, "power-on [options]", "Power on the NoCAN network and stopy"},
-	{"power-off", poweroff_cmd, BaseFlagSet, "power-on [options]", "Power off the NoCAN network and stop"},
-	{"server", server_cmd, ServerFlagSet, "server [options]", "Launch the NoCAN network manager and event server"},
-	{"version", version_cmd, VersionFlagSet, "version", "display the version"},
->>>>>>> 23be26ff
 }
 
 func help_cmd(fs *flag.FlagSet) error {
