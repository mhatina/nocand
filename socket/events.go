--- conflicted
+++ resolved
@@ -100,7 +100,6 @@
 	SERVER_GENERAL_FAILURE
 )
 
-<<<<<<< HEAD
 var serverAckStrings = [5]string{
 	"Success",
 	"Bad request",
@@ -114,35 +113,6 @@
 		return serverAckStrings[sa]
 	}
 	return "!UNKNOWN!"
-=======
-func (sa ServerAck) PackValue() ([]byte, error) {
-	v := make([]byte, 1, 1)
-	v[0] = byte(sa)
-	return v, nil
-}
-
-func (sa *ServerAck) UnpackValue(b []byte) error {
-	if len(b) < 1 {
-		return ErrorMissingData
-	}
-	*sa = ServerAck(b[0])
-	return nil
-}
-
-var serverAckStrings = []string{
-	"Success",
-	"Bad request",
-	"Authentication failed",
-	"Not found",
-	"General Failure",
-}
-
-func (sa ServerAck) String() string {
-	if sa >= 0 && sa <= SERVER_GENERAL_FAILURE {
-		return serverAckStrings[sa]
-	}
-	return "Unknown!"
->>>>>>> 9930e593
 }
 
 /****************************************************************************/
